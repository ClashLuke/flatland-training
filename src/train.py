--- conflicted
+++ resolved
@@ -14,14 +14,9 @@
 # from flatland.envs.observations import TreeObsForRailEnv as TreeObservation
 from flatland.utils.rendertools import RenderTool
 
-<<<<<<< HEAD
 # from dqn.agent import Agent
 from ppo.agent import Agent as PPOAgent
 from dqn.agent import Agent as DQNAgent
-=======
-from dqn.agent import Agent
-# from ppo.agent import Agent
->>>>>>> 49a20b2f
 from tree_observation import TreeObservation
 from observation_utils import normalize_observation
 
