import pickle
import random
<<<<<<< HEAD
from pathlib import Path
=======
import numpy as np
>>>>>>> 49a20b2f
import torch
from torch.distributions.categorical import Categorical

from ppo.model import PolicyNetwork
from replay_memory import Episode, ReplayBuffer

BUFFER_SIZE = 32_000
BATCH_SIZE = 4096
GAMMA = 0.8
LR = 0.3e-4
CLIP_FACTOR = .005
UPDATE_EVERY = 80

device = torch.device("cuda:0" if torch.cuda.is_available() else "cpu")


class Agent:
    def __init__(self, state_size, action_size, num_agents):
        self.policy = PolicyNetwork(state_size, action_size).to(device)
        self.old_policy = PolicyNetwork(state_size, action_size).to(device)
        self.optimizer = torch.optim.Adam(self.policy.parameters(), lr=LR)

        self.episodes = [Episode() for _ in range(num_agents)]
        self.memory = ReplayBuffer(BUFFER_SIZE)
        self.t_step = 0

    def reset(self):
        self.finished = [False] * len(self.episodes)


    # Decide on an action to take in the environment
    def act(self, state, eps=None):
        self.policy.eval()
        with torch.no_grad():
            output = self.policy(torch.from_numpy(state).float().unsqueeze(0).to(device))
            return Categorical(output).sample().item()


    # Record the results of the agent's action and update the model
    def step(self, handle, state, action, reward, next_state, done, train=True):
        # reward = 1 if done and not self.finished[handle] else 0
        if not self.finished[handle]:
            self.episodes[handle].push(state, action, reward, next_state, done)

        if done and not self.finished[handle]:
            self.episodes[handle].discount_rewards(GAMMA)
            self.memory.push_episode(self.episodes[handle])
            self.episodes[handle].reset()
            self.finished[handle] = True

        # Learn every UPDATE_EVERY time steps.
        self.t_step = (self.t_step + 1) % UPDATE_EVERY
        if train and len(self.memory) > BATCH_SIZE * 4 and self.t_step == 0:
            self.learn(*self.memory.sample(BATCH_SIZE, device))

    def learn(self, states, actions, rewards, next_state, done):
        self.policy.train()

        responsible_outputs = torch.gather(self.policy(states), 1, actions)
        old_responsible_outputs = torch.gather(self.old_policy(states), 1, actions).detach()

        # rewards = rewards - rewards.mean()
        ratio = responsible_outputs / (old_responsible_outputs + 1e-5)
        clamped_ratio = torch.clamp(ratio, 1. - CLIP_FACTOR, 1. + CLIP_FACTOR)
        loss = -torch.min(ratio * rewards, clamped_ratio * rewards).mean()

        # Compute loss and perform a gradient step
        self.old_policy.load_state_dict(self.policy.state_dict())
        self.optimizer.zero_grad()
        loss.backward()
        self.optimizer.step()


    # Checkpointing functions

    def save(self, path, *data):
        path = path / 'ppo'
        Path(path).mkdir(parents=True, exist_ok=True)
        torch.save(self.policy.state_dict(), path / 'model_checkpoint.policy')
        torch.save(self.optimizer.state_dict(), path / 'model_checkpoint.optimizer')
        with open(path / 'model_checkpoint.meta', 'wb') as file:
            pickle.dump(data, file)

    def load(self, path, *defaults):
        try:
            path = path / 'ppo'
            Path(path).mkdir(parents=True, exist_ok=True)
            print("Loading model from checkpoint...")
            self.policy.load_state_dict(torch.load(path / 'model_checkpoint.policy'))
            self.optimizer.load_state_dict(torch.load(path / 'model_checkpoint.optimizer'))
            with open(path / 'model_checkpoint.meta', 'rb') as file:
                return pickle.load(file)
        except:
            print("No checkpoint file was found")
            return defaults<|MERGE_RESOLUTION|>--- conflicted
+++ resolved
@@ -1,10 +1,7 @@
 import pickle
 import random
-<<<<<<< HEAD
 from pathlib import Path
-=======
 import numpy as np
->>>>>>> 49a20b2f
 import torch
 from torch.distributions.categorical import Categorical
 
